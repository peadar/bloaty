// Copyright 2016 Google Inc. All Rights Reserved.
//
// Licensed under the Apache License, Version 2.0 (the "License");
// you may not use this file except in compliance with the License.
// You may obtain a copy of the License at
//
//     http://www.apache.org/licenses/LICENSE-2.0
//
// Unless required by applicable law or agreed to in writing, software
// distributed under the License is distributed on an "AS IS" BASIS,
// WITHOUT WARRANTIES OR CONDITIONS OF ANY KIND, either express or implied.
// See the License for the specific language governing permissions and
// limitations under the License.

#include <algorithm>
#include <string>
#include <iostream>
#include "absl/numeric/int128.h"
#include "absl/strings/escaping.h"
#include "absl/strings/string_view.h"
#include "absl/strings/substitute.h"
#include "re2/re2.h"
#include "third_party/freebsd_elf/elf.h"
#include "bloaty.h"

#include <assert.h>
#include <limits.h>
#include <stdlib.h>

// Not present in the FreeBSD ELF headers.
#define NT_GNU_BUILD_ID 3

using absl::string_view;

ABSL_ATTRIBUTE_NORETURN
static void Throw(const char *str, int line) {
  throw bloaty::Error(str, __FILE__, line);
}

#define THROW(msg) Throw(msg, __LINE__)
#define THROWF(...) Throw(absl::Substitute(__VA_ARGS__).c_str(), __LINE__)
#define WARN(x) fprintf(stderr, "bloaty: %s\n", x);

namespace {

uint64_t CheckedAdd(uint64_t a, uint64_t b) {
  absl::uint128 a_128(a), b_128(b);
  absl::uint128 c_128 = a_128 + b_128;
  if (c_128 > UINT64_MAX) {
    THROW("integer overflow in addition");
  }
  return static_cast<uint64_t>(c_128);
}

uint64_t CheckedMul(uint64_t a, uint64_t b) {
  absl::uint128 a_128(a), b_128(b);
  absl::uint128 c = a * b;
  if (c > UINT64_MAX) {
    THROW("integer overflow in multiply");
  }
  return static_cast<uint64_t>(c);
}

}

namespace bloaty {

namespace {

struct ByteSwapFunc {
  template <class T>
  T operator()(T val) {
    return ByteSwap(val);
  }
};

struct NullFunc {
  template <class T>
  T operator()(T val) { return val; }
};

size_t StringViewToSize(string_view str) {
  size_t ret;
  if (!absl::SimpleAtoi(str, &ret)) {
    THROWF("couldn't convert string '$0' to integer.", str);
  }
  return ret;
}

template <class T>
const T* GetStructPointer(string_view data) {
  if (sizeof(T) > data.size()) {
    THROW("Premature EOF reading ELF data.");
  }
  return reinterpret_cast<const T*>(data.data());
}

template <class T>
void AdvancePastStruct(string_view* data) {
  *data = data->substr(sizeof(T));
}

template <class T>
const T* GetStructPointerAndAdvance(string_view* data) {
  const T* ret = GetStructPointer<T>(*data);
  AdvancePastStruct<T>(data);
  return ret;
}

static string_view StrictSubstr(string_view data, size_t off, size_t n) {
  uint64_t end = CheckedAdd(off, n);
  if (end > data.size()) {
    THROW("ELF region out-of-bounds");
  }
  return data.substr(off, n);
}

static size_t AlignUp(size_t offset, size_t granularity) {
  // Granularity must be a power of two.
  return (offset + granularity - 1) & ~(granularity - 1);
}

// ElfFile /////////////////////////////////////////////////////////////////////

// For parsing the pieces we need out of an ELF file (.o, .so, and binaries).

class ElfFile {
 public:
  ElfFile(string_view data) : data_(data) {
    ok_ = Initialize();
  }

  bool IsOpen() { return ok_; }

  // Regions of the file where different headers live.
  string_view entire_file() const { return data_; }
  string_view header_region() const { return header_region_; }
  string_view section_headers() const { return section_headers_; }
  string_view segment_headers() const { return segment_headers_; }

  const Elf64_Ehdr& header() const { return header_; }
  Elf64_Xword section_count() const { return section_count_; }
  Elf64_Xword section_string_index() const { return section_string_index_; }

  // Represents an ELF segment (data used by the loader / dynamic linker).
  class Segment {
   public:
    const Elf64_Phdr& header() const { return header_; }
    string_view contents() const { return contents_; }

   private:
    friend class ElfFile;
    Elf64_Phdr header_;
    string_view contents_;
  };

  // Represents an ELF section (.text, .data, .bss, etc.)
  class Section {
   public:
    const Elf64_Shdr& header() const { return header_; }
    string_view contents() const { return contents_; }

    // For SHN_UNDEF (undefined name), returns [nullptr, 0].
    string_view GetName() const;

    // Requires: this is a section with fixed-width entries (symbol table,
    // relocation table, etc).
    Elf64_Word GetEntryCount() const;

    // Requires: header().sh_type == SHT_STRTAB.
    string_view ReadString(Elf64_Word index) const;

    // Requires: header().sh_type == SHT_SYMTAB || header().sh_type ==
    // SHT_DYNSYM
    void ReadSymbol(Elf64_Word index, Elf64_Sym* sym,
                    string_view* file_range) const;

    // Requires: header().sh_type == SHT_REL
    void ReadRelocation(Elf64_Word index, Elf64_Rel* rel) const;

    // Requires: header().sh_type == SHT_RELA
    void ReadRelocationWithAddend(Elf64_Word index, Elf64_Rela* rel) const;

    const ElfFile& elf() const { return *elf_; }

   private:
    friend class ElfFile;
    const ElfFile* elf_;
    Elf64_Shdr header_;
    string_view contents_;
  };

  class NoteIter {
   public:
    NoteIter(const Section& section) : remaining_(section.contents()) {
      Next();
    }

    bool IsDone() const { return done_; }
    uint32_t type() const { return type_; }
    string_view name() const { return name_; }
    string_view descriptor() const { return descriptor_; }

    void Next() {
      if (remaining_.empty()) {
        done_ = true;
        return;
      }

      auto ptr = GetStructPointerAndAdvance<Elf_Note>(&remaining_);
      type_ = ptr->n_type;
      name_ = StrictSubstr(remaining_, 0, ptr->n_namesz);

      // Size might include NULL terminator.
      if (name_[name_.size() - 1] == 0) {
        name_ = name_.substr(0, name_.size() - 1);
      }

      remaining_ = remaining_.substr(AlignUp(ptr->n_namesz, 4));
      descriptor_ = StrictSubstr(remaining_, 0, ptr->n_descsz);
      remaining_ = remaining_.substr(AlignUp(ptr->n_descsz, 4));
    }

   public:
    string_view name_;
    string_view descriptor_;
    string_view remaining_;
    uint32_t type_;
    bool done_ = false;
  };

  void ReadSegment(Elf64_Word index, Segment* segment) const;
  void ReadSection(Elf64_Word index, Section* section) const;

  bool FindSectionByName(absl::string_view name, Section* section) const;

  bool is_64bit() const { return is_64bit_; }
  bool is_native_endian() const { return is_native_endian_; }

 private:
  friend class Section;

  bool Initialize();

  string_view GetRegion(uint64_t start, uint64_t n) const {
    uint64_t end = CheckedAdd(start, n);
    if (end > data_.size()) {
      THROW("ELF region out-of-bounds");
    }
    return data_.substr(start, n);
  }

  // Shared code for reading various ELF structures.  Handles endianness
  // conversion and 32->64 bit conversion, when necessary.
  class StructReader {
   public:
    StructReader(const ElfFile& elf, string_view data)
        : elf_(elf), data_(data) {}

    template <class T32, class T64, class Munger>
    void Read(uint64_t offset, Munger /*munger*/, T64* out) const {
      if (elf_.is_64bit() && elf_.is_native_endian()) {
        return Memcpy(offset, out);
      } else {
        return ReadFallback<T32, T64, Munger>(offset, out);
      }
    }

   private:
    const ElfFile& elf_;
    string_view data_;

    template <class T32, class T64, class Munger>
    void ReadFallback(uint64_t offset, T64* out) const;

    template <class T>
    void Memcpy(uint64_t offset, T* out) const {
      uint64_t end = CheckedAdd(offset, sizeof(T));
      if (end > data_.size()) {
        THROW("out-of-bounds read to ELF file");
      }
      memcpy(out, data_.data() + offset, sizeof(*out));
    }
  };

  template <class T32, class T64, class Munger>
  void ReadStruct(uint64_t offset, Munger munger, T64* out) const {
    StructReader(*this, data_).Read<T32>(offset, munger, out);
  }

  bool ok_;
  bool is_64bit_;
  bool is_native_endian_;
  string_view data_;
  Elf64_Ehdr header_;
  Elf64_Xword section_count_;
  Elf64_Xword section_string_index_;
  string_view header_region_;
  string_view section_headers_;
  string_view segment_headers_;
  Section section_name_table_;
};

// ELF uses different structure definitions for 32/64 bit files.  The sizes of
// members are different, and members are even in a different order!
//
// These mungers can convert 32 bit structures to 64-bit ones.  They can also
// handle converting endianness.  We use templates so a single template function
// can handle all three patterns:
//
//   32 native  -> 64 native
//   32 swapped -> 64 native
//   64 swapped -> 64 native

struct EhdrMunger {
  template <class From, class Func>
  void operator()(const From& from, Elf64_Ehdr* to, Func func) {
    memcpy(&to->e_ident[0], &from.e_ident[0], EI_NIDENT);
    to->e_type       = func(from.e_type);
    to->e_machine    = func(from.e_machine);
    to->e_version    = func(from.e_version);
    to->e_entry      = func(from.e_entry);
    to->e_phoff      = func(from.e_phoff);
    to->e_shoff      = func(from.e_shoff);
    to->e_flags      = func(from.e_flags);
    to->e_ehsize     = func(from.e_ehsize);
    to->e_phentsize  = func(from.e_phentsize);
    to->e_phnum      = func(from.e_phnum);
    to->e_shentsize  = func(from.e_shentsize);
    to->e_shnum      = func(from.e_shnum);
    to->e_shstrndx   = func(from.e_shstrndx);
  }
};

struct ShdrMunger {
  template <class From, class Func>
  void operator()(const From& from, Elf64_Shdr* to, Func func) {
    to->sh_name       = func(from.sh_name);
    to->sh_type       = func(from.sh_type);
    to->sh_flags      = func(from.sh_flags);
    to->sh_addr       = func(from.sh_addr);
    to->sh_offset     = func(from.sh_offset);
    to->sh_size       = func(from.sh_size);
    to->sh_link       = func(from.sh_link);
    to->sh_info       = func(from.sh_info);
    to->sh_addralign  = func(from.sh_addralign);
    to->sh_entsize    = func(from.sh_entsize);
  }
};

struct PhdrMunger {
  template <class From, class Func>
  void operator()(const From& from, Elf64_Phdr* to, Func func) {
    to->p_type   = func(from.p_type);
    to->p_flags  = func(from.p_flags);
    to->p_offset = func(from.p_offset);
    to->p_vaddr  = func(from.p_vaddr);
    to->p_paddr  = func(from.p_paddr);
    to->p_filesz = func(from.p_filesz);
    to->p_memsz  = func(from.p_memsz);
    to->p_align  = func(from.p_align);
  }
};

struct SymMunger {
  template <class From, class Func>
  void operator()(const From& from, Elf64_Sym* to, Func func) {
    to->st_name   = func(from.st_name);
    to->st_info   = func(from.st_info);
    to->st_other  = func(from.st_other);
    to->st_shndx  = func(from.st_shndx);
    to->st_value  = func(from.st_value);
    to->st_size   = func(from.st_size);
  }
};

struct RelMunger {
  template <class From, class Func>
  void operator()(const From& from, Elf64_Rel* to, Func func) {
    to->r_offset = func(from.r_offset);
    to->r_info   = func(from.r_info);
  }
};

struct RelaMunger {
  template <class From, class Func>
  void operator()(const From& from, Elf64_Rela* to, Func func) {
    to->r_offset = func(from.r_offset);
    to->r_info   = func(from.r_info);
    to->r_addend = func(from.r_addend);
  }
};

template <class T32, class T64, class Munger>
void ElfFile::StructReader::ReadFallback(uint64_t offset, T64* out) const {
  if (elf_.is_64bit()) {
    assert(!elf_.is_native_endian());
    Memcpy(offset, out);
    Munger()(*out, out, ByteSwapFunc());
  } else {
    T32 data32;
    Memcpy(offset, &data32);
    if (elf_.is_native_endian()) {
      Munger()(data32, out, NullFunc());
    } else {
      Munger()(data32, out, ByteSwapFunc());
    }
  }
}

string_view ElfFile::Section::GetName() const {
  if (header_.sh_name == SHN_UNDEF) {
    return string_view(nullptr, 0);
  }
  return elf_->section_name_table_.ReadString(header_.sh_name);
}

string_view ElfFile::Section::ReadString(Elf64_Word index) const {
  assert(header().sh_type == SHT_STRTAB);

  if (index == SHN_UNDEF || index >= contents_.size()) {
    THROWF("can't read index $0 from strtab, total size is $1", index,
           contents_.size());
  }

  string_view ret = contents_.substr(index);

  const char* null_pos =
      static_cast<const char*>(memchr(ret.data(), '\0', ret.size()));

  if (null_pos == NULL) {
    THROW("no NULL terminator found");
  }

  size_t len = null_pos - ret.data();
  ret = ret.substr(0, len);
  return ret;
}

Elf64_Word ElfFile::Section::GetEntryCount() const {
  if (header_.sh_entsize == 0) {
    THROW("sh_entsize is zero");
  }
  return contents_.size() / header_.sh_entsize;
}

void ElfFile::Section::ReadSymbol(Elf64_Word index, Elf64_Sym* sym,
                                  string_view* file_range) const {
  assert(header().sh_type == SHT_SYMTAB || header().sh_type == SHT_DYNSYM);
  ElfFile::StructReader reader(*elf_, contents());
  size_t offset = header_.sh_entsize * index;
  reader.Read<Elf32_Sym>(offset, SymMunger(), sym);
  if (file_range) {
    size_t size = elf_->is_64bit() ? sizeof(Elf64_Sym) : sizeof(Elf32_Sym);
    *file_range = contents().substr(offset, size);
  }
}

void ElfFile::Section::ReadRelocation(Elf64_Word index, Elf64_Rel* rel) const {
  assert(header().sh_type == SHT_REL);
  ElfFile::StructReader reader(*elf_, contents());
  reader.Read<Elf32_Rel>(header_.sh_entsize * index, RelMunger(), rel);
}

void ElfFile::Section::ReadRelocationWithAddend(Elf64_Word index,
                                                Elf64_Rela* rela) const {
  assert(header().sh_type == SHT_RELA);
  ElfFile::StructReader reader(*elf_, contents());
  reader.Read<Elf32_Rela>(header_.sh_entsize * index, RelaMunger(), rela);
}

bool ElfFile::Initialize() {
  if (data_.size() < EI_NIDENT) {
    return false;
  }

  unsigned char ident[EI_NIDENT];
  memcpy(ident, data_.data(), EI_NIDENT);

  if (memcmp(ident, "\177ELF", 4) != 0) {
    // Not an ELF file.
    return false;
  }

  switch (ident[EI_CLASS]) {
    case ELFCLASS32:
      is_64bit_ = false;
      break;
    case ELFCLASS64:
      is_64bit_ = true;
      break;
    default:
      THROWF("unexpected ELF class: $0", ident[EI_CLASS]);
  }

  switch (ident[EI_DATA]) {
    case ELFDATA2LSB:
      is_native_endian_ = IsLittleEndian();
      break;
    case ELFDATA2MSB:
      is_native_endian_ = !IsLittleEndian();
      break;
    default:
      THROWF("unexpected ELF data: $0", ident[EI_DATA]);
  }

  ReadStruct<Elf32_Ehdr>(0, EhdrMunger(), &header_);

  Section section0;
  bool has_section0 = 0;

  // ELF extensions: if certain fields overflow, we have to find their true data
  // from elsewhere.  For more info see:
  // https://docs.oracle.com/cd/E19683-01/817-3677/chapter6-94076/index.html
  if (header_.e_shoff > 0 &&
      data_.size() > (header_.e_shoff + header_.e_shentsize)) {
    section_count_ = 1;
    ReadSection(0, &section0);
    has_section0 = true;
  }

  section_count_ = header_.e_shnum;
  section_string_index_ = header_.e_shstrndx;

  if (section_count_ == 0 && has_section0) {
    section_count_ = section0.header().sh_size;
  }

  if (section_string_index_ == SHN_XINDEX && has_section0) {
    section_string_index_ = section0.header().sh_link;
  }

  header_region_ = GetRegion(0, header_.e_ehsize);
  section_headers_ = GetRegion(header_.e_shoff,
                               CheckedMul(header_.e_shentsize, section_count_));
  segment_headers_ = GetRegion(
      header_.e_phoff, CheckedMul(header_.e_phentsize, header_.e_phnum));

  if (section_count_ > 0) {
    ReadSection(section_string_index_, &section_name_table_);
    if (section_name_table_.header().sh_type != SHT_STRTAB) {
      THROW("section string index pointed to non-strtab");
    }
  }

  return true;
}

void ElfFile::ReadSegment(Elf64_Word index, Segment* segment) const {
  if (index >= header_.e_phnum) {
    THROWF("segment $0 doesn't exist, only $1 segments", index,
           header_.e_phnum);
  }

  Elf64_Phdr* header = &segment->header_;
  ReadStruct<Elf32_Phdr>(
      CheckedAdd(header_.e_phoff, CheckedMul(header_.e_phentsize, index)),
      PhdrMunger(), header);
  segment->contents_ = GetRegion(header->p_offset, header->p_filesz);
}

void ElfFile::ReadSection(Elf64_Word index, Section* section) const {
  if (index >= section_count_) {
    THROWF("tried to read section $0, but there are only $1", index,
           section_count_);
  }

  Elf64_Shdr* header = &section->header_;
  ReadStruct<Elf32_Shdr>(
      CheckedAdd(header_.e_shoff, CheckedMul(header_.e_shentsize, index)),
      ShdrMunger(), header);

  if (header->sh_type == SHT_NOBITS) {
    section->contents_ = string_view();
  } else {
    section->contents_ = GetRegion(header->sh_offset, header->sh_size);
  }

  section->elf_ = this;
}

bool ElfFile::FindSectionByName(absl::string_view name, Section* section) const {
  for (Elf64_Word i = 0; i < section_count_; i++) {
    ReadSection(i, section);
    if (section->GetName() == name) {
      return true;
    }
  }
  return false;
}


// ArFile //////////////////////////////////////////////////////////////////////

// For parsing .a files (static libraries).
//
// The best documentation I've been able to find for this file format is
// Wikipedia: https://en.wikipedia.org/wiki/Ar_(Unix)
//
// So far we only parse the System V / GNU variant.

class ArFile {
 public:
  ArFile(string_view data)
      : magic_(data.substr(0, kMagicSize)),
        contents_(data.substr(std::min<size_t>(data.size(), kMagicSize))) {}

  bool IsOpen() const { return magic() == string_view(kMagic); }

  string_view magic() const { return magic_; }
  string_view contents() const { return contents_; }

  struct MemberFile {
    enum {
      kSymbolTable,        // Stores a symbol table.
      kLongFilenameTable,  // Stores long filenames, users should ignore.
      kNormal,             // Regular data file.
    } file_type;
    string_view filename;  // Only when file_type == kNormal
    size_t size;
    string_view header;
    string_view contents;
  };

  class MemberReader {
   public:
    MemberReader(const ArFile& ar) : remaining_(ar.contents()) {}
    bool ReadMember(MemberFile* file);
    bool IsEof() const { return remaining_.size() == 0; }

   private:
    string_view Consume(size_t n) {
      if (remaining_.size() < n) {
        THROW("premature end of file");
      }
      string_view ret = remaining_.substr(0, n);
      remaining_.remove_prefix(n);
      return ret;
    }

    string_view long_filenames_;
    string_view remaining_;
  };

 private:
  const string_view magic_;
  const string_view contents_;

  static constexpr const char* kMagic = "!<arch>\n";
  static constexpr int kMagicSize = 8;
};

bool ArFile::MemberReader::ReadMember(MemberFile* file) {
  struct Header {
    char file_id[16];
    char modified_timestamp[12];
    char owner_id[6];
    char group_id[6];
    char mode[8];
    char size[10];
    char end[2];
  };

  if (remaining_.size() == 0) {
    return false;
  } else if (remaining_.size() < sizeof(Header)) {
    THROW("Premature EOF in AR data");
  }

  const Header* header = reinterpret_cast<const Header*>(remaining_.data());
  file->header = Consume(sizeof(Header));

  string_view file_id(&header->file_id[0], sizeof(header->file_id));
  string_view size_str(&header->size[0], sizeof(header->size));
  file->size = StringViewToSize(size_str);
  file->contents = Consume(file->size);
  file->file_type = MemberFile::kNormal;

  if (file_id[0] == '/') {
    // Special filename, internal to the format.
    if (file_id[1] == ' ') {
      file->file_type = MemberFile::kSymbolTable;
    } else if (file_id[1] == '/') {
      file->file_type = MemberFile::kLongFilenameTable;
      long_filenames_ = file->contents;
    } else if (isdigit(file_id[1])) {
      size_t offset = StringViewToSize(file_id.substr(1));
      size_t end = long_filenames_.find('/', offset);

      if (end == std::string::npos) {
        THROW("Unterminated long filename");
      }

      file->filename = long_filenames_.substr(offset, end - offset);
    } else {
      THROW("Unexpected special filename in AR archive");
    }
  } else {
    // Normal filename, slash-terminated.
    size_t slash = file_id.find('/');

    if (slash == std::string::npos) {
      THROW("BSD-style AR not yet implemented");
    }

    file->filename = file_id.substr(0, slash);
  }

  return true;
}

void MaybeAddFileRange(RangeSink* sink, string_view label, string_view range) {
  if (sink) {
    sink->AddFileRange(label, range);
  }
}

// Iterate over each ELF file, agnostic to whether it is inside a .a (AR) file
// or not.
template <class Func>
<<<<<<< HEAD
void ForEachElf(const InputFile& file, RangeSink* sink, Func func) {
=======
bool ForEachElf(const InputFile& file, RangeSink* sink, Func func) {
>>>>>>> 340c0a71
  ArFile ar_file(file.data());
  unsigned long index_base = 0;

  if (ar_file.IsOpen()) {
    ArFile::MemberFile member;
    ArFile::MemberReader reader(ar_file);

    MaybeAddFileRange(sink, "[AR Headers]", ar_file.magic());

    while (reader.ReadMember(&member)) {
      MaybeAddFileRange(sink, "[AR Headers]", member.header);
      switch (member.file_type) {
        case ArFile::MemberFile::kNormal: {
          ElfFile elf(member.contents);
          if (elf.IsOpen()) {
            func(elf, member.filename, index_base);
            index_base += elf.section_count();
          } else {
            MaybeAddFileRange(sink, "[AR Non-ELF Member File]",
                              member.contents);
          }
          break;
        }
        case ArFile::MemberFile::kSymbolTable:
          MaybeAddFileRange(sink, "[AR Symbol Table]", member.contents);
          break;
        case ArFile::MemberFile::kLongFilenameTable:
          MaybeAddFileRange(sink, "[AR Headers]", member.contents);
          break;
      }
    }
  } else {
    ElfFile elf(file.data());
    if (!elf.IsOpen()) {
      THROWF("Not an ELF or Archive file: $0", file.filename());
    }

    func(elf, file.filename(), index_base);
  }
}

<<<<<<< HEAD
static void AddCatchAll(RangeSink* sink) {
  ForEachElf(sink->input_file(), sink,
             [=](const ElfFile& elf, string_view /*filename*/,
                 uint32_t /*index_base*/) {
               MaybeAddFileRange(sink, "[ELF Headers]", elf.header_region());
               MaybeAddFileRange(sink, "[ELF Headers]", elf.section_headers());
               MaybeAddFileRange(sink, "[ELF Headers]", elf.segment_headers());

               // Any sections of the file not covered by any
               // segments/sections/symbols/etc.
               if (sink && (sink->data_source() == DataSource::kSegments ||
                            sink->data_source() == DataSource::kSections)) {
                 sink->AddFileRange("[Unmapped]", elf.entire_file());
               }
             });
=======
void AddELFFallback(RangeSink* sink) {
  ForEachElf(sink->input_file(), sink,
             [sink](const ElfFile& elf, string_view /*filename*/,
                    uint32_t /*index_base*/) {
               sink->AddFileRange("[ELF Headers]", elf.header_region());
               sink->AddFileRange("[ELF Headers]", elf.section_headers());
               sink->AddFileRange("[ELF Headers]", elf.segment_headers());

             });
  // The last-line fallback to make sure we cover the entire file.
  sink->AddFileRange("[Unmapped]", sink->input_file().data());
>>>>>>> 340c0a71
}

// For object files, addresses are relative to the section they live in, which
// is indicated by ndx.  We split this into:
//
// - 24 bits for index (up to 16M symbols with -ffunction-sections)
// - 40 bits for address (up to 1TB section)
static uint64_t ToVMAddr(size_t addr, long ndx, bool is_object) {
  if (is_object) {
    return (ndx << 40) | addr;
  } else {
    return addr;
  }
}

static bool IsArchiveFile(string_view data) {
  ArFile ar(data);
  return ar.IsOpen();
}

static bool IsObjectFile(string_view data) {
  ElfFile elf(data);
  return IsArchiveFile(data) || (elf.IsOpen() && elf.header().e_type == ET_REL);
}

static void CheckNotObject(const char* source, RangeSink* sink) {
  if (IsObjectFile(sink->input_file().data())) {
    THROWF(
        "can't use data source '$0' on object files (only binaries and shared "
        "libraries)",
        source);
  }
}

static void ReadELFSymbols(const InputFile& file, RangeSink* sink,
                           SymbolTable* table) {
  bool is_object = IsObjectFile(file.data());

  ForEachElf(
      file, sink,
      [=](const ElfFile& elf, string_view /*filename*/, uint32_t index_base) {
        for (Elf64_Xword i = 1; i < elf.section_count(); i++) {
          ElfFile::Section section;
          elf.ReadSection(i, &section);

          if (section.header().sh_type != SHT_SYMTAB) {
            continue;
          }

          Elf64_Word symbol_count = section.GetEntryCount();

          // Find the corresponding section where the strings for the symbol
          // table can be found.
          ElfFile::Section strtab_section;
          elf.ReadSection(section.header().sh_link, &strtab_section);
          if (strtab_section.header().sh_type != SHT_STRTAB) {
            THROW("symtab section pointed to non-strtab section");
          }

          for (Elf64_Word i = 1; i < symbol_count; i++) {
            Elf64_Sym sym;

            section.ReadSymbol(i, &sym, nullptr);

            if (ELF64_ST_TYPE(sym.st_info) == STT_SECTION) {
              continue;
            }

            if (sym.st_shndx == STN_UNDEF) {
              continue;
            }

            if (sym.st_size == 0) {
              // Maybe try to refine?  See ReadELFSectionsRefineSymbols below.
              continue;
            }

            string_view name = strtab_section.ReadString(sym.st_name);
            uint64_t full_addr =
                ToVMAddr(sym.st_value, index_base + sym.st_shndx, is_object);
            if (sink) {
              sink->AddVMRangeAllowAlias(
                  full_addr, sym.st_size,
                  ItaniumDemangle(name, sink->data_source()));
            }
            if (table) {
              table->insert(
                  std::make_pair(name, std::make_pair(full_addr, sym.st_size)));
            }
          }
        }
      });
}

// Adds file ranges for the symbol tables and string tables *themselves* (ie.
// the space that the symtab/strtab take up in the file).  This will cover
//   .symtab
//   .strtab
//   .dynsym
//   .dynstr
static void ReadELFSymbolTables(const InputFile& file, RangeSink* sink) {
  bool is_object = IsObjectFile(file.data());

  ForEachElf(
      file, sink,
      [=](const ElfFile& elf, string_view /*filename*/, uint32_t index_base) {
        for (Elf64_Xword i = 1; i < elf.section_count(); i++) {
          ElfFile::Section section;
          elf.ReadSection(i, &section);

          if (section.header().sh_type != SHT_SYMTAB &&
              section.header().sh_type != SHT_DYNSYM) {
            continue;
          }

          Elf64_Word symbol_count = section.GetEntryCount();

          // Find the corresponding section where the strings for the symbol
          // table can be found.
          ElfFile::Section strtab_section;
          elf.ReadSection(section.header().sh_link, &strtab_section);
          if (strtab_section.header().sh_type != SHT_STRTAB) {
            THROW("symtab section pointed to non-strtab section");
          }

          for (Elf64_Word i = 1; i < symbol_count; i++) {
            Elf64_Sym sym;
            string_view sym_range;
            section.ReadSymbol(i, &sym, &sym_range);

            if (ELF64_ST_TYPE(sym.st_info) == STT_SECTION ||
                sym.st_shndx == STN_UNDEF ||
                sym.st_name == SHN_UNDEF) {
              continue;
            }

            string_view name = strtab_section.ReadString(sym.st_name);
            uint64_t full_addr =
                ToVMAddr(sym.st_value, index_base + sym.st_shndx, is_object);
            // Capture the trailing NULL.
            name = string_view(name.data(), name.size() + 1);
            sink->AddFileRangeFor(full_addr, name);
            sink->AddFileRangeFor(full_addr, sym_range);
          }
        }
      });
}

enum ReportSectionsBy {
  kReportBySectionName,
  kReportByEscapedSectionName,
  kReportByFlags,
  kReportByFilename,
};

static void DoReadELFSections(RangeSink* sink, enum ReportSectionsBy report_by) {
  bool is_object = IsObjectFile(sink->input_file().data());
  ForEachElf(
      sink->input_file(), sink,
      [=](const ElfFile& elf, string_view filename, uint32_t index_base) {
        std::string name_from_flags;
        for (Elf64_Xword i = 1; i < elf.section_count(); i++) {
          ElfFile::Section section;
          elf.ReadSection(i, &section);
          string_view name = section.GetName();

          if (name.size() == 0) {
            return;
          }

          const auto& header = section.header();
          auto addr = header.sh_addr;
          auto size = header.sh_size;
          auto filesize = (header.sh_type == SHT_NOBITS) ? 0 : size;
          auto vmsize = (header.sh_flags & SHF_ALLOC) ? size : 0;

          string_view contents = section.contents().substr(0, filesize);

          uint64_t full_addr = ToVMAddr(addr, index_base + i, is_object);

          if (report_by == kReportByFlags) {
            name_from_flags = std::string(name);

            name_from_flags = "Section [";

            if (header.sh_flags & SHF_ALLOC) {
              name_from_flags += 'A';
            }

            if (header.sh_flags & SHF_WRITE) {
              name_from_flags += 'W';
            }

            if (header.sh_flags & SHF_EXECINSTR) {
              name_from_flags += 'X';
            }

            name_from_flags += ']';
            sink->AddRange(name_from_flags, full_addr, vmsize, contents);
          } else if (report_by == kReportBySectionName) {
            sink->AddRange(name, full_addr, vmsize, contents);
          } else if (report_by == kReportByEscapedSectionName) {
            sink->AddRange(std::string("[section ") + std::string(name) + "]",
                           full_addr, vmsize, contents);
          } else if (report_by == kReportByFilename) {
            sink->AddRange(filename, full_addr, vmsize, contents);
          }
        }

        if (report_by == kReportByFilename) {
          // Cover unmapped parts of the file.
          sink->AddFileRange(filename, elf.entire_file());
        }
      });
}

static void ReadELFSegments(RangeSink* sink) {
  if (IsObjectFile(sink->input_file().data())) {
    // Object files don't actually have segments.  But we can cheat a little bit
    // and make up "segments" based on section flags.  This can be really useful
    // when you are compiling with -ffunction-sections and -fdata-sections,
    // because in those cases the actual "sections" report becomes pretty
    // useless (since every function/data has its own section, it's like the
    // "symbols" report except less readable).
    DoReadELFSections(sink, kReportByFlags);
    return;
  }

  ForEachElf(sink->input_file(), sink,
             [=](const ElfFile& elf, string_view /*filename*/,
                 uint32_t /*index_base*/) {
               for (Elf64_Xword i = 0; i < elf.header().e_phnum; i++) {
                 ElfFile::Segment segment;
                 elf.ReadSegment(i, &segment);
                 const auto& header = segment.header();

                 if (header.p_type != PT_LOAD) {
                   continue;
                 }

                 std::string name = "LOAD [";

                 if (header.p_flags & PF_R) {
                   name += 'R';
                 }

                 if (header.p_flags & PF_W) {
                   name += 'W';
                 }

                 if (header.p_flags & PF_X) {
                   name += 'X';
                 }

                 name += ']';

                 sink->AddRange(name, header.p_vaddr, header.p_memsz,
                                segment.contents());
               }
             });
}

// ELF files put debug info directly into the binary, so we call the DWARF
// reader directly on them.  At the moment we don't attempt to make these
// work with object files.

static void ReadDWARFSections(const InputFile& file, dwarf::File* dwarf) {
  ElfFile elf(file.data());
  assert(elf.IsOpen());
  for (Elf64_Xword i = 1; i < elf.section_count(); i++) {
    ElfFile::Section section;
    elf.ReadSection(i, &section);
    string_view name = section.GetName();

    if (name == ".debug_aranges") {
      dwarf->debug_aranges = section.contents();
    } else if (name == ".debug_str") {
      dwarf->debug_str = section.contents();
    } else if (name == ".debug_info") {
      dwarf->debug_info = section.contents();
    } else if (name == ".debug_abbrev") {
      dwarf->debug_abbrev = section.contents();
    } else if (name == ".debug_line") {
      dwarf->debug_line = section.contents();
    } else if (name == ".debug_loc") {
      dwarf->debug_loc = section.contents();
    } else if (name == ".debug_pubnames") {
      dwarf->debug_pubnames = section.contents();
    } else if (name == ".debug_pubtypes") {
      dwarf->debug_pubtypes = section.contents();
    } else if (name == ".debug_ranges") {
      dwarf->debug_ranges = section.contents();
    }
  }
}

static void ElfMachineToCapstone(Elf64_Half e_machine, cs_arch* arch,
                                 cs_mode* mode) {
  switch (e_machine) {
    case EM_386:
      *arch = CS_ARCH_X86;
      *mode = CS_MODE_32;
      break;
    case EM_X86_64:
      *arch = CS_ARCH_X86;
      *mode = CS_MODE_64;
      break;

    // These aren't tested, but we include them on the off-chance
    // that it will work.
    case EM_ARM:
      *arch = CS_ARCH_ARM;
      *mode = CS_MODE_LITTLE_ENDIAN;
      break;
    case EM_MIPS:
      *arch = CS_ARCH_MIPS;
      break;
    case EM_PPC:
      *arch = CS_ARCH_PPC;
      *mode = CS_MODE_32;
      break;
    case EM_PPC64:
      *arch = CS_ARCH_PPC;
      *mode = CS_MODE_64;
      break;
    case EM_SPARC:
      *arch = CS_ARCH_SPARC;
      *mode = CS_MODE_BIG_ENDIAN;
      break;
    case EM_SPARCV9:
      *arch = CS_ARCH_SPARC;
      *mode = CS_MODE_V9;
      break;
    default:
      THROWF("Unknown ELF machine value: $0'", e_machine);
  }
}

static void ReadElfArchMode(const InputFile& file, cs_arch* arch, cs_mode* mode) {
  ForEachElf(file, nullptr,
             [=](const ElfFile& elf, string_view /*filename*/,
                 uint32_t /*index_base*/) {
               // Last .o file wins?  (For .a files)?  It's kind of arbitrary,
               // but a single .a file shouldn't have multiple archs in it.
               ElfMachineToCapstone(elf.header().e_machine, arch, mode);
             });
}

}  // namespace

class ElfObjectFile : public ObjectFile {
 public:
  ElfObjectFile(std::unique_ptr<InputFile> file)
      : ObjectFile(std::move(file)) {}

  std::string GetBuildId() const override {
    if (IsObjectFile(file_data().data())) {
      // Object files don't have a build ID.
      return std::string();
    }

    ElfFile elf(file_data().data());
    assert(elf.IsOpen());
    for (Elf64_Xword i = 1; i < elf.section_count(); i++) {
      ElfFile::Section section;
      elf.ReadSection(i, &section);
      if (section.header().sh_type != SHT_NOTE) {
        continue;
      }

      for (ElfFile::NoteIter notes(section); !notes.IsDone(); notes.Next()) {
        if (notes.name() == "GNU" && notes.type() == NT_GNU_BUILD_ID) {
          return std::string(notes.descriptor());
        }
      }
    }

    // No build id section found.
    return std::string();
  }

  void ProcessFile(const std::vector<RangeSink*>& sinks) const override {
    for (auto sink : sinks) {
      switch (sink->data_source()) {
        case DataSource::kSegments:
          ReadELFSegments(sink);
          break;
        case DataSource::kSections:
          DoReadELFSections(sink, kReportBySectionName);
          break;
        case DataSource::kRawSymbols:
        case DataSource::kShortSymbols:
        case DataSource::kFullSymbols:
          ReadELFSymbols(debug_file().file_data(), sink, nullptr);
          ReadELFSymbolTables(sink->input_file(), sink);
          DoReadELFSections(sink, kReportByEscapedSectionName);
          break;
        case DataSource::kArchiveMembers:
          DoReadELFSections(sink, kReportByFilename);
          break;
        case DataSource::kCompileUnits: {
          CheckNotObject("compileunits", sink);
          SymbolTable symtab;
          DualMap symbol_map;
          NameMunger empty_munger;
          RangeSink symbol_sink(&debug_file().file_data(),
                                DataSource::kRawSymbols,
                                &sinks[0]->MapAtIndex(0));
          symbol_sink.AddOutput(&symbol_map, &empty_munger);
          ReadELFSymbols(debug_file().file_data(), &symbol_sink, &symtab);
          dwarf::File dwarf;
          ReadDWARFSections(debug_file().file_data(), &dwarf);
          ReadDWARFCompileUnits(dwarf, symtab, symbol_map, sink);
          ReadELFSymbolTables(sink->input_file(), sink);
          DoReadELFSections(sink, kReportByEscapedSectionName);
          break;
        }
        case DataSource::kInlines: {
          CheckNotObject("lineinfo", sink);
          dwarf::File dwarf;
          ReadDWARFSections(debug_file().file_data(), &dwarf);
          ReadDWARFInlines(dwarf, sink, true);
          DoReadELFSections(sink, kReportByEscapedSectionName);
          break;
        }
        default:
          THROW("unknown data source");
      }
<<<<<<< HEAD
      // Add these *after* processing all other data sources.
      AddCatchAll(sink);
=======
      AddELFFallback(sink);
>>>>>>> 340c0a71
    }

  }

  bool GetDisassemblyInfo(absl::string_view symbol, DataSource symbol_source,
                          DisassemblyInfo* info) const override {
    // Find the corresponding file range.  This also could be optimized not to
    // build the entire map.
    DualMap base_map;
    NameMunger empty_munger;
    RangeSink base_sink(&file_data(), DataSource::kSegments, nullptr);
    base_sink.AddOutput(&base_map, &empty_munger);
    std::vector<RangeSink*> sink_ptrs{&base_sink};
    ProcessFile(sink_ptrs);

    // Could optimize this not to build the whole table if necessary.
    SymbolTable symbol_table;
    RangeSink symbol_sink(&file_data(), symbol_source, &base_map);
    symbol_sink.AddOutput(&info->symbol_map, &empty_munger);
    ReadELFSymbols(debug_file().file_data(), &symbol_sink, &symbol_table);
    auto entry = symbol_table.find(symbol);
    if (entry == symbol_table.end()) {
      entry = symbol_table.find(ItaniumDemangle(symbol, symbol_source));
      if (entry == symbol_table.end()) {
        return false;
      }
    }
    uint64_t vmaddr = entry->second.first;
    uint64_t size = entry->second.second;

    // TODO(haberman); Add PLT entries to symbol map, so call <plt stub> gets
    // symbolized.

    uint64_t fileoff;
    if (!base_map.vm_map.Translate(vmaddr, &fileoff)) {
      THROWF("Couldn't translate VM address for function $0", symbol);
    }

    info->text = file_data().data().substr(fileoff, size);
    info->start_address = vmaddr;
    ReadElfArchMode(file_data(), &info->arch, &info->mode);
    return true;
  }
};

std::unique_ptr<ObjectFile> TryOpenELFFile(std::unique_ptr<InputFile>& file) {
  ElfFile elf(file->data());
  ArFile ar(file->data());
  if (elf.IsOpen() || ar.IsOpen()) {
    return std::unique_ptr<ObjectFile>(new ElfObjectFile(std::move(file)));
  } else {
    return nullptr;
  }

  // A few functions that have been defined but are not yet used.
  (void)&ElfFile::FindSectionByName;
  (void)&ElfFile::Section::ReadRelocation;
  (void)&ElfFile::Section::ReadRelocationWithAddend;
}

}  // namespace bloaty<|MERGE_RESOLUTION|>--- conflicted
+++ resolved
@@ -718,11 +718,7 @@
 // Iterate over each ELF file, agnostic to whether it is inside a .a (AR) file
 // or not.
 template <class Func>
-<<<<<<< HEAD
 void ForEachElf(const InputFile& file, RangeSink* sink, Func func) {
-=======
-bool ForEachElf(const InputFile& file, RangeSink* sink, Func func) {
->>>>>>> 340c0a71
   ArFile ar_file(file.data());
   unsigned long index_base = 0;
 
@@ -764,24 +760,7 @@
   }
 }
 
-<<<<<<< HEAD
-static void AddCatchAll(RangeSink* sink) {
-  ForEachElf(sink->input_file(), sink,
-             [=](const ElfFile& elf, string_view /*filename*/,
-                 uint32_t /*index_base*/) {
-               MaybeAddFileRange(sink, "[ELF Headers]", elf.header_region());
-               MaybeAddFileRange(sink, "[ELF Headers]", elf.section_headers());
-               MaybeAddFileRange(sink, "[ELF Headers]", elf.segment_headers());
-
-               // Any sections of the file not covered by any
-               // segments/sections/symbols/etc.
-               if (sink && (sink->data_source() == DataSource::kSegments ||
-                            sink->data_source() == DataSource::kSections)) {
-                 sink->AddFileRange("[Unmapped]", elf.entire_file());
-               }
-             });
-=======
-void AddELFFallback(RangeSink* sink) {
+void AddCatchAll(RangeSink* sink) {
   ForEachElf(sink->input_file(), sink,
              [sink](const ElfFile& elf, string_view /*filename*/,
                     uint32_t /*index_base*/) {
@@ -792,7 +771,6 @@
              });
   // The last-line fallback to make sure we cover the entire file.
   sink->AddFileRange("[Unmapped]", sink->input_file().data());
->>>>>>> 340c0a71
 }
 
 // For object files, addresses are relative to the section they live in, which
@@ -1221,12 +1199,8 @@
         default:
           THROW("unknown data source");
       }
-<<<<<<< HEAD
       // Add these *after* processing all other data sources.
       AddCatchAll(sink);
-=======
-      AddELFFallback(sink);
->>>>>>> 340c0a71
     }
 
   }
