--- conflicted
+++ resolved
@@ -704,13 +704,8 @@
   }
 }
 
-<<<<<<< HEAD
-void ReadELFSymbols(const InputFile& file, RangeSink* sink, SymbolTable* table,
-                    Demangler* demangler) {
-=======
 static void ReadELFSymbols(const InputFile& file, RangeSink* sink,
                            SymbolTable* table) {
->>>>>>> 9561369b
   bool is_object = IsObjectFile(file.data());
 
   ForEachElf(
@@ -990,18 +985,11 @@
         case DataSource::kSections:
           DoReadELFSections(sink, kReportBySectionName);
           break;
-<<<<<<< HEAD
-        case DataSource::kSymbols:
-        case DataSource::kCppSymbols:
-        case DataSource::kCppSymbolsStripped:
-          ReadELFSymbols(sink->input_file(), sink, nullptr, &demangler_);
-          DoReadELFSections(sink, kReportByEscapedSectionName);
-=======
         case DataSource::kRawSymbols:
         case DataSource::kShortSymbols:
         case DataSource::kFullSymbols:
           ReadELFSymbols(sink->input_file(), sink, nullptr);
->>>>>>> 9561369b
+          DoReadELFSections(sink, kReportByEscapedSectionName);
           break;
         case DataSource::kArchiveMembers:
           DoReadELFSections(sink, kReportByFilename);
