--- conflicted
+++ resolved
@@ -107,38 +107,32 @@
 // A RangeSink allows data sources to assign labels to ranges of VM address
 // space and/or file offsets.
 class RangeSink {
- public:
-<<<<<<< HEAD
-   RangeSink(const InputFile *file, const Options &options,
-             DataSource data_source, const DualMap *translator,
-             google::protobuf::Arena *arena);
-   ~RangeSink();
-=======
-  RangeSink(const InputFile* file, const Options& options,
-            DataSource data_source, const DualMap* translator);
-  RangeSink(const RangeSink&) = delete;
-  RangeSink& operator=(const RangeSink&) = delete;
+public:
+  RangeSink(const InputFile *file, const Options &options,
+            DataSource data_source, const DualMap *translator,
+            google::protobuf::Arena *arena);
+  RangeSink(const RangeSink &) = delete;
+  RangeSink &operator=(const RangeSink &) = delete;
   ~RangeSink();
->>>>>>> 9677d493
-
-   const Options &options() const { return options_; }
-
-   void AddOutput(DualMap *map, const NameMunger *munger);
-
-   DataSource data_source() const { return data_source_; }
-   const InputFile &input_file() const { return *file_; }
-   bool IsBaseMap() const { return translator_ == nullptr; }
-
-   // If vmsize or filesize is zero, this mapping is presumed not to exist in
-   // that domain.  For example, .bss mappings don't exist in the file, and
-   // .debug_* mappings don't exist in memory.
-   void AddRange(const char *analyzer, absl::string_view name, uint64_t vmaddr,
-                 uint64_t vmsize, uint64_t fileoff, uint64_t filesize);
-
-   void AddRange(const char *analyzer, absl::string_view name, uint64_t vmaddr,
-                 uint64_t vmsize, absl::string_view file_range) {
-     AddRange(analyzer, name, vmaddr, vmsize,
-              file_range.data() - file_->data().data(), file_range.size());
+
+  const Options &options() const { return options_; }
+
+  void AddOutput(DualMap *map, const NameMunger *munger);
+
+  DataSource data_source() const { return data_source_; }
+  const InputFile &input_file() const { return *file_; }
+  bool IsBaseMap() const { return translator_ == nullptr; }
+
+  // If vmsize or filesize is zero, this mapping is presumed not to exist in
+  // that domain.  For example, .bss mappings don't exist in the file, and
+  // .debug_* mappings don't exist in memory.
+  void AddRange(const char *analyzer, absl::string_view name, uint64_t vmaddr,
+                uint64_t vmsize, uint64_t fileoff, uint64_t filesize);
+
+  void AddRange(const char *analyzer, absl::string_view name, uint64_t vmaddr,
+                uint64_t vmsize, absl::string_view file_range) {
+    AddRange(analyzer, name, vmaddr, vmsize,
+             file_range.data() - file_->data().data(), file_range.size());
   }
 
   void AddFileRange(const char* analyzer, absl::string_view name,
@@ -233,7 +227,6 @@
   google::protobuf::Arena *arena_;
 };
 
-
 // NameMunger //////////////////////////////////////////////////////////////////
 
 // Use to transform input names according to the user's configuration.
@@ -309,10 +302,12 @@
   absl::string_view debug_pubtypes;
   absl::string_view debug_ranges;
 
-  void SetByName(absl::string_view name, absl::string_view contents);
-};
-
-absl::string_view ZdebugDecompress(absl::string_view contents);
+  absl::string_view* GetFieldByName(absl::string_view name);
+  void SetFieldByName(absl::string_view name, absl::string_view contents) {
+    absl::string_view *member = GetFieldByName(name);
+    if (member) *member = contents;
+  }
+};
 
 }  // namespace dwarf
 
